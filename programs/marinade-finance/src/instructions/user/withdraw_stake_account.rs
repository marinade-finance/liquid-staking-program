use crate::{
    checks::check_token_source_account,
    error::MarinadeError,
    events::user::WithdrawStakeAccountEvent,
    state::{
        stake_system::{StakeList, StakeSystem},
        validator_system::ValidatorList,
    },
    State,
};
use anchor_lang::{
    prelude::*,
    solana_program::{
        program::invoke_signed,
        stake,
        stake::state::{StakeAuthorize, StakeState},
        system_program,
    },
};
use anchor_spl::{
    stake::{Stake, StakeAccount},
    token::{burn, transfer, Burn, Mint, Token, TokenAccount, Transfer},
};

use crate::checks::check_stake_amount_and_validator;

#[derive(Accounts)]
pub struct WithdrawStakeAccount<'info> {
    #[account(
        mut,
        has_one = msol_mint,
        has_one = treasury_msol_account,
    )]
    pub state: Box<Account<'info, State>>,

    #[account(mut)]
    pub msol_mint: Box<Account<'info, Mint>>,

    // Note: new stake account withdraw-auth (owner) & staker-auth will be owner of burn_msol_from
    #[account(
        mut,
        token::mint = msol_mint
    )]
    pub burn_msol_from: Box<Account<'info, TokenAccount>>,
    #[account(mut)]
    pub burn_msol_authority: Signer<'info>,

<<<<<<< HEAD
=======
    /// CHECK: deserialized in code, must be the one in State (State has_one treasury_msol_account)
    #[account(mut)]
    pub treasury_msol_account: UncheckedAccount<'info>,

    /// CHECK: manual account processing
>>>>>>> c0410beb
    #[account(
        mut,
        address = state.validator_system.validator_list.account,
    )]
    pub validator_list: Account<'info, ValidatorList>,

    #[account(
        mut,
        address = state.stake_system.stake_list.account,
    )]
    pub stake_list: Account<'info, StakeList>,
    /// CHECK: PDA
    #[account(
        seeds = [
            &state.key().to_bytes(),
            StakeSystem::STAKE_WITHDRAW_SEED
        ],
        bump = state.stake_system.stake_withdraw_bump_seed
    )]
    pub stake_withdraw_authority: UncheckedAccount<'info>,
    /// CHECK: PDA
    #[account(
        seeds = [
            &state.key().to_bytes(),
            StakeSystem::STAKE_DEPOSIT_SEED
        ],
        bump = state.stake_system.stake_deposit_bump_seed
    )]
    pub stake_deposit_authority: UncheckedAccount<'info>,
    #[account(mut)]
    pub stake_account: Box<Account<'info, StakeAccount>>,

    #[account(
        init,
        payer = split_stake_rent_payer,
        space = std::mem::size_of::<StakeState>(),
        owner = stake::program::ID,
    )]
    pub split_stake_account: Account<'info, StakeAccount>,
    #[account(
        mut,
        owner = system_program::ID
    )]
    pub split_stake_rent_payer: Signer<'info>,

    pub clock: Sysvar<'info, Clock>,
    pub system_program: Program<'info, System>,
    pub token_program: Program<'info, Token>,
    pub stake_program: Program<'info, Stake>,
}

impl<'info> WithdrawStakeAccount<'info> {
    pub fn process(
        &mut self,
        stake_index: u32,
        validator_index: u32,
        msol_amount: u64,
        beneficiary: Pubkey,
    ) -> Result<()> {
        require!(!self.state.paused, MarinadeError::ProgramIsPaused);
        require!(
            self.state.withdraw_stake_account_enabled,
            MarinadeError::WithdrawStakeAccountIsNotEnabled
        );
        // record  for event
        let user_msol_balance = self.burn_msol_from.amount;
        // save msol price source
        let total_virtual_staked_lamports = self.state.total_virtual_staked_lamports();
        let msol_supply = self.state.msol_supply;

        check_token_source_account(
            &self.burn_msol_from,
            self.burn_msol_authority.key,
            msol_amount,
        )
        .map_err(|e| e.with_account_name("burn_msol_from"))?;

        let mut stake = self.state.stake_system.get_checked(
            &self.stake_list.to_account_info().data.as_ref().borrow(),
            stake_index,
            self.stake_account.to_account_info().key,
        )?;
        let last_update_stake_delegation = stake.last_update_delegated_lamports;

        // require the stake is not in emergency_unstake
        require_eq!(
            stake.is_emergency_unstaking,
            0,
            MarinadeError::StakeAccountIsEmergencyUnstaking
        );

        // require stake is active (deactivation_epoch == u64::MAX)
        let delegation = self.stake_account.delegation().ok_or_else(|| {
            error!(MarinadeError::RequiredDelegatedStake).with_account_name("stake_account")
        })?;
        require_eq!(
            delegation.deactivation_epoch,
            std::u64::MAX,
            MarinadeError::RequiredActiveStake
        );

        let mut validator = self.state.validator_system.get(
            &self.validator_list.to_account_info().data.as_ref().borrow(),
            validator_index,
        )?;

        // check currently_staked in this account & validator vote-key
        check_stake_amount_and_validator(
            &self.stake_account,
            stake.last_update_delegated_lamports,
            &validator.validator_account,
        )?;

        // compute how many lamport to split
        let split_lamports = {
            // compute how many lamport the withdraw request's mSOL amount represents
            let sol_value = self.state.msol_to_sol(msol_amount)?;
            require_gte!(
                sol_value,
                self.state.min_withdraw,
                MarinadeError::WithdrawAmountIsTooLow
            );
            // apply withdraw_stake_account_fee to avoid economical attacks
            // withdraw_stake_account_fee must be >= one epoch staking rewards
            let withdraw_stake_account_fee_lamports =
                self.state.withdraw_stake_account_fee.apply(sol_value);
            // The mSOL fee value is sending to the treasury but
            // the corresponding SOL value is not delivering inside the stake to the user
            // because it is a fee user is paying for running this instruction
            sol_value - withdraw_stake_account_fee_lamports
        };

        // check withdraw amount (new stake account) >= self.state.stake_system.min_stake
        require_gte!(
            split_lamports,
            self.state.stake_system.min_stake,
            MarinadeError::WithdrawStakeLamportsIsTooLow
        );
        // the user can not ask for more that what is in the stake account
        require_gte!(
            stake.last_update_delegated_lamports,
            split_lamports,
            MarinadeError::SelectedStakeAccountHasNotEnoughFunds
        );
        // require also remainder stake to be >= self.state.stake_system.min_stake
        // To simplify the flow, we always deliver the lamports in the splitted account,
        // so some lamports must remain in the original account. Check that
        // after split, the amount remaining in the stake account is >= state.stake_system.min_stake
        require_gte!(
            stake.last_update_delegated_lamports - split_lamports,
            self.state.stake_system.min_stake,
            MarinadeError::StakeAccountRemainderTooLow
        );

        let treasury_msol_balance = self
            .state
            .get_treasury_msol_balance(&self.treasury_msol_account);

        let msol_fees = if treasury_msol_balance.is_some() {
            // saturating sub may be needed in case of some weird calculation rounding
            msol_amount.saturating_sub(self.state.calc_msol_from_lamports(split_lamports)?)
        } else {
            0
        };
        let msol_burned = msol_amount - msol_fees; // guaranteed to not underflow

        if msol_fees > 0 {
            transfer(
                CpiContext::new(
                    self.token_program.to_account_info(),
                    Transfer {
                        from: self.burn_msol_from.to_account_info(),
                        to: self.treasury_msol_account.to_account_info(),
                        authority: self.burn_msol_authority.to_account_info(),
                    },
                ),
                msol_fees,
            )?;
        }
        // burn mSOL
        if msol_burned > 0 {
            burn(
                CpiContext::new(
                    self.token_program.to_account_info(),
                    Burn {
                        mint: self.msol_mint.to_account_info(),
                        from: self.burn_msol_from.to_account_info(),
                        authority: self.burn_msol_authority.to_account_info(),
                    },
                ),
                msol_burned,
            )?;
            self.state.on_msol_burn(msol_burned);
        }

        // split split_lamports from stake account into out split_stake_account
        msg!(
            "Split {} lamports from stake {} into {}",
            split_lamports,
            stake.stake_account,
            self.split_stake_account.key(),
        );

        let split_instruction = stake::instruction::split(
            self.stake_account.to_account_info().key,
            self.stake_deposit_authority.key,
            split_lamports,
            &self.split_stake_account.key(),
        )
        .last()
        .unwrap()
        .clone();
        invoke_signed(
            &split_instruction,
            &[
                self.stake_program.to_account_info(),
                self.stake_account.to_account_info(),
                self.split_stake_account.to_account_info(),
                self.stake_deposit_authority.to_account_info(),
            ],
            &[&[
                &self.state.key().to_bytes(),
                StakeSystem::STAKE_DEPOSIT_SEED,
                &[self.state.stake_system.stake_deposit_bump_seed],
            ]],
        )?;

        stake.last_update_delegated_lamports -= split_lamports;

        // we now consider amount no longer "active" for this specific validator
        validator.active_balance -= split_lamports;
        // and in state totals,
        self.state.validator_system.total_active_balance -= split_lamports;

        // update stake-list & validator-list
        self.state.stake_system.set(
            &mut self.stake_list.to_account_info().data.as_ref().borrow_mut(),
            stake_index,
            stake,
        )?;
        self.state.validator_system.set(
            &mut self
                .validator_list
                .to_account_info()
                .data
                .as_ref()
                .borrow_mut(),
            validator_index,
            validator,
        )?;

        // assign user staker and as withdrawer (owner) for the new split_stake_account
        invoke_signed(
            &stake::instruction::authorize(
                self.split_stake_account.to_account_info().key,
                self.stake_withdraw_authority.key,
                &beneficiary,
                StakeAuthorize::Staker,
                None,
            ),
            &[
                self.split_stake_account.to_account_info(),
                self.stake_withdraw_authority.to_account_info(),
                self.stake_program.to_account_info(),
                self.clock.to_account_info(),
            ],
            &[&[
                &self.state.key().to_bytes(),
                StakeSystem::STAKE_WITHDRAW_SEED,
                &[self.state.stake_system.stake_withdraw_bump_seed],
            ]],
        )?;
        invoke_signed(
            &stake::instruction::authorize(
                self.split_stake_account.to_account_info().key,
                self.stake_withdraw_authority.key,
                &beneficiary,
                StakeAuthorize::Withdrawer,
                None,
            ),
            &[
                self.split_stake_account.to_account_info(),
                self.stake_withdraw_authority.to_account_info(),
                self.stake_program.to_account_info(),
                self.clock.to_account_info(),
            ],
            &[&[
                &self.state.key().to_bytes(),
                StakeSystem::STAKE_WITHDRAW_SEED,
                &[self.state.stake_system.stake_withdraw_bump_seed],
            ]],
        )?;

        emit!(WithdrawStakeAccountEvent {
            state: self.state.key(),
            epoch: self.clock.epoch,
            stake_index,
            stake: self.stake_account.key(),
            last_update_stake_delegation,
            validator_index,
            validator: validator.validator_account,
            user_msol_auth: self.burn_msol_authority.key(),
            beneficiary,
            user_msol_balance,
            msol_burned,
            msol_fees,
            split_stake: self.split_stake_account.key(),
            split_lamports,
            fee_bp_cents: self.state.withdraw_stake_account_fee.bp_cents,
            total_virtual_staked_lamports,
            msol_supply,
        });

        Ok(())
    }
}<|MERGE_RESOLUTION|>--- conflicted
+++ resolved
@@ -45,14 +45,10 @@
     #[account(mut)]
     pub burn_msol_authority: Signer<'info>,
 
-<<<<<<< HEAD
-=======
     /// CHECK: deserialized in code, must be the one in State (State has_one treasury_msol_account)
     #[account(mut)]
     pub treasury_msol_account: UncheckedAccount<'info>,
 
-    /// CHECK: manual account processing
->>>>>>> c0410beb
     #[account(
         mut,
         address = state.validator_system.validator_list.account,
