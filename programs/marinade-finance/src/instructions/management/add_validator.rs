--- conflicted
+++ resolved
@@ -23,14 +23,6 @@
     /// CHECK: todo
     pub validator_vote: UncheckedAccount<'info>,
 
-<<<<<<< HEAD
-    #[account(mut)]
-    pub duplication_flag: SystemAccount<'info>,
-    #[account(
-        mut,
-        owner = system_program::ID
-    )]
-=======
     /// CHECK: no discriminator used
     /// by initializing this account we mark the validator as added
     #[account(
@@ -46,7 +38,6 @@
     )]
     pub duplication_flag: UncheckedAccount<'info>,
     #[account(mut, owner = system_program::ID)]
->>>>>>> 832a42ff
     pub rent_payer: Signer<'info>,
 
     pub clock: Sysvar<'info, Clock>,
