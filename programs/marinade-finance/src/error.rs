use anchor_lang::prelude::*;

// NOTE: Anchor 0.27 adds 6000 for user error codes)
// (old Anchor 0.18 added 300 for user error codes)
#[error_code]
pub enum MarinadeError {
    #[msg("Wrong reserve owner. Must be a system account")]
    WrongReserveOwner, // 6000

    #[msg("Reserve must have no data, but has data")]
    NonEmptyReserveData, // 6001

    #[msg("Invalid initial reserve lamports")]
    InvalidInitialReserveLamports, // 6002

    #[msg("Zero validator chunk size")]
    ZeroValidatorChunkSize, // 6003

    #[msg("Too big validator chunk size")]
    TooBigValidatorChunkSize, // 6004

    #[msg("Zero credit chunk size")]
    ZeroCreditChunkSize, // 6005

    #[msg("Too big credit chunk size")]
    TooBigCreditChunkSize, // 6006

    #[msg("Too low credit fee")]
    TooLowCreditFee, // 6007

    #[msg("Invalid mint authority")]
    InvalidMintAuthority, // 6008

    #[msg("Non empty initial mint supply")]
    MintHasInitialSupply, // 6009

    #[msg("Invalid owner fee state")]
    InvalidOwnerFeeState, // 6010

    #[msg(
        "Invalid program id. For using program from another account please update id in the code"
    )]
    InvalidProgramId, // 6011

    #[msg("Unexpected account")]
    UnexpectedAccount, // 6012

    #[msg("Calculation failure")]
    CalculationFailure, // 6013

    #[msg("You can't deposit a stake-account with lockup")]
    AccountWithLockup, // 6014

    #[msg("Min stake is too low")]
    MinStakeIsTooLow, // 6016

    #[msg("Lp max fee is too high")]
    LpMaxFeeIsTooHigh, // 6016

    #[msg("Basis points overflow")]
    BasisPointsOverflow, // 6017

    #[msg("LP min fee > LP max fee")]
    LpFeesAreWrongWayRound, // 6018

    #[msg("Liquidity target too low")]
    LiquidityTargetTooLow, // 6019

    #[msg("Ticket not due. Wait more epochs")]
    TicketNotDue, // 6020

    #[msg("Ticket not ready. Wait a few hours and try again")]
    TicketNotReady, // 6021

    #[msg("Wrong Ticket Beneficiary")]
    WrongBeneficiary, // 6022

    #[msg("Stake Account not updated yet")]
    StakeAccountNotUpdatedYet, // 6023

    #[msg("Stake Account not delegated")]
    StakeNotDelegated, // 6024

    #[msg("Stake Account is emergency unstaking")]
    StakeAccountIsEmergencyUnstaking, // 6025

    #[msg("Insufficient Liquidity in the Liquidity Pool")]
    InsufficientLiquidity, // 6026

    #[msg("Invalid validator")]
    InvalidValidator, // 6027

    #[msg("Invalid admin authority")]
    InvalidAdminAuthority, // 6028

    #[msg("Invalid validator system manager")]
    InvalidValidatorManager, // 6029

    #[msg("Invalid stake list account discriminator")]
    InvalidStakeListDiscriminator, // 6030

    #[msg("Invalid validator list account discriminator")]
    InvalidValidatorListDiscriminator, // 6031

<<<<<<< HEAD
    #[msg("Redelegate will put validator over stake target")]
    RedelegateOverTarget, // 6032

    #[msg("Incorrect Validator Index or Account")]
    IncorrectValidatorIndexOrAccount, // 6033

    #[msg("Incorrect Stake Index or Account")]
    IncorrectStakeIndexOrAccountOrIndex, // 6033

    #[msg("Source and Dest Validators are the same")]
    SourceAndDestValidatorsAreTheSame, // 6034
=======
    #[msg("Treasury cut is too high")]
    TreasuryCutIsTooHigh, // 6032

    #[msg("Reward fee is too high")]
    RewardsFeeIsTooHigh, // 6033

    #[msg("Staking is capped")]
    StakingIsCapped, // 6034

    #[msg("Liquidity is capped")]
    LiquidityIsCapped, // 6035

    #[msg("Update window is too low")]
    UpdateWindowIsTooLow, // 6036

    #[msg("Min withdraw is too high")]
    MinWithdrawIsTooHigh, // 6037

    #[msg("Withdraw amount is too low")]
    WithdrawAmountIsTooLow, // 6038

    #[msg("Deposit amount is too low")]
    DepositAmountIsTooLow, // 6039

    #[msg("Not enough user funds")]
    NotEnoughUserFunds, // 6040

    #[msg("Wrong token owner or delegate")]
    WrongTokenOwnerOrDelegate, // 6041

    #[msg("Too early for stake delta")]
    TooEarlyForStakeDelta, // 6042

    #[msg("Required delegated stake")]
    RequiredDelegatedStake, // 6043

    #[msg("Required active stake")]
    RequiredActiveStake, // 6044

    #[msg("Required deactivating stake")]
    RequiredDeactivatingStake, // 6045

    #[msg("Depositing not activated stake")]
    DepositingNotActivatedStake, // 6046

    #[msg("Too low delegation in the depositing stake")]
    TooLowDelegationInDepositingStake, // 6047

    #[msg("Wrong deposited stake balance")]
    WrongStakeBalance, // 6048

    #[msg("Wrong validator")]
    WrongValidator, // 6049

    #[msg("Wrong stake")]
    WrongStake, // 6050

    #[msg("Delta stake is positive so we must stake instead of unstake")]
    UnstakingOnPositiveDelta, // 6051

    #[msg("Delta stake is negative so we must unstake instead of stake")]
    StakingOnNegativeDelta, // 6052

    #[msg("Invalid empty stake balance")]
    InvalidEmptyStakeBalance, // 6053

    #[msg("Stake must be uninitialized")]
    StakeMustBeUninitialized, // 6054

    // merge stakes
    #[msg("Destination stake must be delegated")]
    DestinationStakeMustBeDelegated, // 6055

    #[msg("Destination stake must not be deactivating")]
    DestinationStakeMustNotBeDeactivating, // 6056

    #[msg("Destination stake must be updated")]
    DestinationStakeMustBeUpdated, // 6057

    #[msg("Invalid destination stake delegation")]
    InvalidDestinationStakeDelegation, // 6058

    #[msg("Source stake must be delegated")]
    SourceStakeMustBeDelegated, // 6059

    #[msg("Source stake must not be deactivating")]
    SourceStakeMustNotBeDeactivating, // 6060

    #[msg("Source stake must be updated")]
    SourceStakeMustBeUpdated, // 6061

    #[msg("Invalid source stake delegation")]
    InvalidSourceStakeDelegation, // 6062

    #[msg("Invalid delayed unstake ticket")]
    InvalidDelayedUnstakeTicket, // 6063

    #[msg("Reusing delayed unstake ticket")]
    ReusingDelayedUnstakeTicket, // 6064

    #[msg("Emergency unstaking from non zero scored validator")]
    EmergencyUnstakingFromNonZeroScoredValidator, // 6065

    #[msg("Wrong validator duplication flag")]
    WrongValidatorDuplicationFlag, // 6066

    #[msg("Redepositing marinade stake")]
    RedepositingMarinadeStake, // 6067

    #[msg("Removing validator with balance")]
    RemovingValidatorWithBalance, // 6068
>>>>>>> ace3fb5a
}<|MERGE_RESOLUTION|>--- conflicted
+++ resolved
@@ -102,19 +102,6 @@
     #[msg("Invalid validator list account discriminator")]
     InvalidValidatorListDiscriminator, // 6031
 
-<<<<<<< HEAD
-    #[msg("Redelegate will put validator over stake target")]
-    RedelegateOverTarget, // 6032
-
-    #[msg("Incorrect Validator Index or Account")]
-    IncorrectValidatorIndexOrAccount, // 6033
-
-    #[msg("Incorrect Stake Index or Account")]
-    IncorrectStakeIndexOrAccountOrIndex, // 6033
-
-    #[msg("Source and Dest Validators are the same")]
-    SourceAndDestValidatorsAreTheSame, // 6034
-=======
     #[msg("Treasury cut is too high")]
     TreasuryCutIsTooHigh, // 6032
 
@@ -226,5 +213,16 @@
 
     #[msg("Removing validator with balance")]
     RemovingValidatorWithBalance, // 6068
->>>>>>> ace3fb5a
+
+    #[msg("Redelegate will put validator over stake target")]
+    RedelegateOverTarget, // 6069
+
+    #[msg("Incorrect Validator Index or Account")]
+    IncorrectValidatorIndexOrAccount, // 6070
+
+    #[msg("Incorrect Stake Index or Account")]
+    IncorrectStakeIndexOrAccountOrIndex, // 6071
+
+    #[msg("Source and Dest Validators are the same")]
+    SourceAndDestValidatorsAreTheSame, // 6072
 }